import { useMutation, useQuery, useQueryClient } from '@tanstack/react-query';
import { useRouter } from '@tanstack/react-router';
import {
  AlertCircle,
  CheckCircle,
  ChevronDown,
  Landmark,
  Loader2,
  RefreshCw,
  X,
} from 'lucide-react';
import { useEffect, useState } from 'react';
<<<<<<< HEAD
=======
import { importNasdaqSecuritiesServerFn } from '../lib/import.server';
>>>>>>> 72539d3a
import type { YahooSyncResult } from '../lib/schemas';
import {
  getHeldAndSleeveTickersServerFn,
  getHeldPositionTickersServerFn,
  getSchwabCredentialsStatusServerFn,
  getSchwabOAuthUrlServerFn,
  getSleeveTargetTickersServerFn,
  revokeSchwabCredentialsServerFn,
  syncSchwabAccountsServerFn,
  syncSchwabHoldingsServerFn,
  syncSchwabPricesServerFn,
  syncSchwabTransactionsServerFn,
} from '../lib/schwab.server';
import { syncYahooFundamentalsServerFn } from '../lib/yahoo.server';
import { Button } from './ui/button';
import { Card, CardContent, CardDescription, CardHeader, CardTitle } from './ui/card';
import { Popover, PopoverContent, PopoverTrigger } from './ui/popover';

interface ImportResult {
  success: boolean;
  imported: number;
  skipped: number;
  errors: string[];
  totalParsed: number;
  totalProcessed: number;
  importedTickers?: string[];
}

interface SchwabSyncResult {
  success: boolean;
  recordsProcessed: number;
  errorMessage?: string;
}

export function SchwabIntegration() {
  const [isConnecting, setIsConnecting] = useState(false);
  const [pricesMenuOpen, setPricesMenuOpen] = useState(false);
  const [importResult, setImportResult] = useState<ImportResult | null>(null);
  const [schwabSyncResult, setSchwabSyncResult] = useState<SchwabSyncResult | null>(null);
  const [yahooSyncResult, setYahooSyncResult] = useState<YahooSyncResult | null>(null);
  const [isImportingEquities, setIsImportingEquities] = useState(false);
  const [isSyncingYahoo, setIsSyncingYahoo] = useState(false);
  const [hasTriggeredAutoImport, setHasTriggeredAutoImport] = useState(false);
  const queryClient = useQueryClient();
  const router = useRouter();

  // Query to check credentials status
  const { data: credentialsStatus, isLoading: statusLoading } = useQuery({
    queryKey: ['schwab-credentials-status'],
    queryFn: () => {
      console.log('🔍 [UI] Fetching Schwab credentials status');
      return getSchwabCredentialsStatusServerFn();
    },
  });

  // Mutation to start OAuth flow
  const oauthMutation = useMutation({
    mutationFn: async (redirectUri: string) => {
      console.log('🔗 [UI] Starting OAuth flow with redirect URI:', redirectUri);
      return await getSchwabOAuthUrlServerFn({
        data: { redirectUri },
      });
    },
    onSuccess: async (data: { authUrl?: string }) => {
      console.log('✅ [UI] OAuth URL received:', data.authUrl);
      if (data.authUrl) {
        console.log('🌐 [UI] Redirecting to Schwab OAuth page');
        // Note: The import will happen after the user returns from OAuth and the connection is established
        window.location.href = data.authUrl;
      } else {
        console.warn('⚠️ [UI] No auth URL returned from server');
        setIsConnecting(false);
      }
    },
    onError: (error) => {
      console.error('❌ [UI] Failed to get OAuth URL:', error);
      setIsConnecting(false);
    },
  });

  // Mutation to sync accounts
  const syncAccountsMutation = useMutation({
    mutationFn: async () => {
      console.log('🏦 [UI] Starting Schwab accounts sync');
      return await syncSchwabAccountsServerFn();
    },
    onSuccess: (data) => {
      console.log('✅ [UI] Accounts sync completed successfully:', data);
      queryClient.invalidateQueries({
        queryKey: ['schwab-credentials-status'],
      });
      // Re-run route loaders so dashboard status updates without manual refresh
      router.invalidate();
    },
    onError: (error) => {
      console.error('❌ [UI] Accounts sync failed:', error);
    },
  });

  // Mutation to sync holdings
  const syncHoldingsMutation = useMutation({
    mutationFn: async (accountId?: string) => {
      console.log(
        '📊 [UI] Starting Schwab holdings sync for account:',
        accountId || 'all accounts',
      );
      return await syncSchwabHoldingsServerFn({
        data: { accountId },
      });
    },
    onSuccess: async (data) => {
      console.log('✅ [UI] Holdings sync completed successfully:', data);

      // After holdings sync, automatically sync prices for held securities
      try {
        console.log(
          '💰 [UI] Holdings sync completed, automatically syncing prices for held securities...',
        );
        const heldTickers = await getHeldPositionTickersServerFn();
        console.log('💰 [UI] Found', heldTickers.length, 'held securities to sync prices for');
        console.log(
          '💰 [UI] Held tickers:',
          heldTickers.slice(0, 5),
          heldTickers.length > 5 ? `...and ${heldTickers.length - 5} more` : '',
        );

        if (heldTickers.length > 0) {
          console.log('💰 [UI] Starting automatic price sync for held securities...');
          const priceSyncResult = await syncPricesMutation.mutateAsync(heldTickers);
          console.log('✅ [UI] Automatic price sync completed:', {
            success: priceSyncResult.success,
            recordsProcessed: priceSyncResult.recordsProcessed,
            errorMessage: priceSyncResult.errorMessage,
          });
        } else {
          console.log('⚠️ [UI] No held securities found, skipping automatic price sync');
        }
      } catch (priceError) {
        console.error('❌ [UI] Automatic price sync failed after holdings sync:', priceError);
        // Don't fail the holdings sync if price sync fails
      }

      queryClient.invalidateQueries({
        queryKey: ['schwab-credentials-status'],
      });
      router.invalidate();
    },
    onError: (error) => {
      console.error('❌ [UI] Holdings sync failed:', error);
    },
  });

  // Mutation to sync prices
  const syncPricesMutation = useMutation({
    mutationFn: async (symbols?: string[]) => {
      console.log('💰 [UI] Starting Schwab prices sync for symbols:', symbols || 'all symbols');
      return await syncSchwabPricesServerFn({
        data: { symbols },
      });
    },
    onSuccess: (data) => {
      console.log('✅ [UI] Prices sync completed successfully:', data);
      // Invalidate all dashboard queries to refresh price data
      queryClient.invalidateQueries({
        queryKey: ['schwab-credentials-status'],
      });
      queryClient.invalidateQueries({
        queryKey: ['positions'],
      });
      queryClient.invalidateQueries({
        queryKey: ['metrics'],
      });
      // Force refetch of positions since staleTime might prevent immediate refresh
      queryClient.refetchQueries({
        queryKey: ['positions'],
      });
      router.invalidate();
    },
    onError: (error) => {
      console.error('❌ [UI] Prices sync failed:', error);
    },
  });

  // Mutation to sync transactions
  const syncTransactionsMutation = useMutation({
    mutationFn: async () => {
      console.log('🧾 [UI] Starting Schwab transactions sync');
      return await syncSchwabTransactionsServerFn({ data: {} });
    },
    onSuccess: () => {
      console.log('✅ [UI] Transactions sync completed successfully');
      queryClient.invalidateQueries({
        queryKey: ['schwab-credentials-status'],
      });
      queryClient.invalidateQueries({
        queryKey: ['transactions'],
      });
      router.invalidate();
    },
    onError: (error) => {
      console.error('❌ [UI] Transactions sync failed:', error);
    },
  });

  // Mutation to run full Schwab sync sequentially: accounts -> holdings -> prices for held securities
  const syncAllMutation = useMutation({
    mutationFn: async () => {
      console.log('🔄 [UI] ===== MANUAL FULL SCHWAB SYNC START =====');
      console.log('🔄 [UI] Timestamp:', new Date().toISOString());
      console.log('🔄 [UI] Sequence: accounts → holdings → held securities prices');

      // 1) Accounts
      console.log('🏦 [UI] Step 1: Starting accounts sync...');
      const accountsResult = await syncAccountsMutation.mutateAsync();
      console.log('🏦 [UI] Accounts sync result:', {
        success: accountsResult?.success,
        recordsProcessed: accountsResult?.recordsProcessed,
        errorMessage: accountsResult?.errorMessage,
        timestamp: new Date().toISOString(),
      });

      if (!accountsResult?.success) {
        console.error('❌ [UI] Accounts sync failed:', accountsResult?.errorMessage);
        throw new Error(accountsResult?.errorMessage || 'Accounts sync failed');
      }
      console.log('✅ [UI] Accounts sync completed successfully');

      // 2) Holdings
      console.log('📊 [UI] Step 2: Starting holdings sync...');
      const holdingsResult = await syncHoldingsMutation.mutateAsync(undefined);
      console.log('📊 [UI] Holdings sync result:', {
        success: holdingsResult?.success,
        recordsProcessed: holdingsResult?.recordsProcessed,
        errorMessage: holdingsResult?.errorMessage,
        timestamp: new Date().toISOString(),
      });

      if (!holdingsResult?.success) {
        console.error('❌ [UI] Holdings sync failed:', holdingsResult?.errorMessage);
        throw new Error(holdingsResult?.errorMessage || 'Holdings sync failed');
      }
      console.log('✅ [UI] Holdings sync completed successfully');

      // Price sync is handled automatically by the holdings sync mutation
      console.log('✅ [UI] ===== MANUAL FULL SCHWAB SYNC COMPLETE =====');
      return holdingsResult;
    },
    onSuccess: (data) => {
      console.log('✅ [UI] Full Schwab sync completed successfully:', data);
      // Invalidate all dashboard queries to refresh data after full sync
      queryClient.invalidateQueries({
        queryKey: ['schwab-credentials-status'],
      });
      queryClient.invalidateQueries({
        queryKey: ['positions'],
      });
      queryClient.invalidateQueries({
        queryKey: ['metrics'],
      });
      queryClient.invalidateQueries({
        queryKey: ['transactions'],
      });
      // Force refetch of positions since staleTime might prevent immediate refresh
      queryClient.refetchQueries({
        queryKey: ['positions'],
      });
      queryClient.refetchQueries({
        queryKey: ['metrics'],
      });
      router.invalidate();
    },
    onError: (error) => {
      console.error('❌ [UI] Full Schwab sync failed:', error);
    },
  });

  // Mutation to revoke credentials
  const revokeMutation = useMutation({
    mutationFn: () => {
      console.log('🗑️ [UI] Revoking Schwab credentials');
      return revokeSchwabCredentialsServerFn();
    },
    onSuccess: () => {
      console.log('✅ [UI] Credentials revoked successfully');
      queryClient.invalidateQueries({
        queryKey: ['schwab-credentials-status'],
      });
      router.invalidate();
    },
    onError: (error) => {
      console.error('❌ [UI] Failed to revoke credentials:', error);
    },
  });

  // Mutation to import equities securities
  const importEquitiesMutation = useMutation({
    mutationFn: async () => {
      console.log('📊 [UI] Starting equities securities import');
      return await importNasdaqSecuritiesServerFn({
        data: { skipExisting: true, feedType: 'all' },
      });
    },
    onSuccess: async (result) => {
      console.log('✅ [UI] Equities import completed successfully:', result);
      setImportResult(result);

      // If import was successful and we imported some securities, check if Schwab is connected
      if (
        result.success &&
        result.imported > 0 &&
        result.importedTickers &&
        result.importedTickers.length > 0
      ) {
        try {
          // Schwab is connected (we just connected), trigger price sync for only the newly imported securities
          setIsImportingEquities(true);
          console.log(
            '🔄 [UI] Starting automatic Schwab price sync for newly imported securities:',
            result.importedTickers,
          );
          const syncResult = await syncSchwabPricesServerFn({
            data: { symbols: result.importedTickers },
          });
          setSchwabSyncResult(syncResult);
          console.log('✅ [UI] Schwab price sync completed:', syncResult);

          // After Schwab sync completes, trigger Yahoo Finance sync for missing data
          if (syncResult.success && syncResult.recordsProcessed > 0) {
            setIsSyncingYahoo(true);
            console.log('🔄 [UI] Starting Yahoo Finance sync for held securities missing data');

            try {
              // First sync held securities missing fundamentals
              const heldResult = await yahooSyncMutation.mutateAsync(
                'missing-fundamentals-holdings',
              );
              console.log('✅ [UI] Yahoo sync for held securities completed:', heldResult);

              // Then sync sleeve securities missing fundamentals
              const sleeveResult = await yahooSyncMutation.mutateAsync(
                'missing-fundamentals-sleeves',
              );
              console.log('✅ [UI] Yahoo sync for sleeve securities completed:', sleeveResult);

              // Combine results - show the most recent one
              setYahooSyncResult(sleeveResult);
            } catch (yahooError) {
              console.error('❌ [UI] Yahoo Finance sync failed:', yahooError);
              setYahooSyncResult({
                success: false,
                recordsProcessed: 0,
                errorMessage:
                  yahooError instanceof Error ? yahooError.message : 'Yahoo sync failed',
                details: [],
                logId: crypto.randomUUID(),
              });
            } finally {
              setIsSyncingYahoo(false);
            }
          }
        } catch (error) {
          console.error('❌ [UI] Schwab price sync failed:', error);
          setSchwabSyncResult({
            success: false,
            recordsProcessed: 0,
            errorMessage: error instanceof Error ? error.message : 'Unknown error occurred',
          });
        } finally {
          setIsImportingEquities(false);
        }
      }
    },
    onError: (error) => {
      console.error('❌ [UI] Equities import failed:', error);
      setImportResult({
        success: false,
        imported: 0,
        skipped: 0,
        errors: [error instanceof Error ? error.message : 'Unknown error occurred'],
        totalParsed: 0,
        totalProcessed: 0,
      });
    },
  });

  // Mutation to sync Yahoo Finance fundamentals
  const yahooSyncMutation = useMutation<
    YahooSyncResult,
    Error,
    'missing-fundamentals-holdings' | 'missing-fundamentals-sleeves'
  >({
    mutationFn: async (scope: 'missing-fundamentals-holdings' | 'missing-fundamentals-sleeves') => {
      console.log('📊 [UI] Starting Yahoo Finance sync for scope:', scope);
      return (await syncYahooFundamentalsServerFn({
        data: { scope },
      })) as YahooSyncResult;
    },
    onSuccess: (result) => {
      console.log('✅ [UI] Yahoo Finance sync completed successfully:', result);
      setYahooSyncResult(result);
    },
    onError: (error) => {
      console.error('❌ [UI] Yahoo Finance sync failed:', error);
      setYahooSyncResult({
        success: false,
        recordsProcessed: 0,
        errorMessage: error instanceof Error ? error.message : 'Unknown error occurred',
        details: [],
        logId: crypto.randomUUID(),
      });
    },
  });

  // Effect to handle automatic equities import after Schwab connection
  useEffect(() => {
    const urlParams = new URLSearchParams(window.location.search);
    const hasOAuthCallback = urlParams.has('code') && urlParams.has('state');

    // If Schwab is connected, we have OAuth callback params, and we haven't triggered auto-import yet
    if (
      credentialsStatus?.hasCredentials &&
      hasOAuthCallback &&
      !hasTriggeredAutoImport &&
      !importEquitiesMutation.isPending
    ) {
      console.log('🔄 [UI] Detected fresh Schwab connection, triggering automatic equities import');

      // Clean up URL parameters
      const newUrl = window.location.pathname;
      window.history.replaceState({}, document.title, newUrl);

      // Trigger automatic import
      setHasTriggeredAutoImport(true);
      importEquitiesMutation.mutate();
    }
  }, [credentialsStatus?.hasCredentials, hasTriggeredAutoImport, importEquitiesMutation]);

  const handleConnect = async () => {
    console.log('🔗 [UI] User clicked Connect Schwab Account button');
    setIsConnecting(true);

    // Store return URL for conditional redirect after OAuth
    sessionStorage.setItem('schwabReturnUrl', window.location.pathname);

    // Ensure HTTPS for Schwab OAuth (required by Schwab)
    let redirectUri = `${window.location.origin}/schwab/callback`;
    if (window.location.hostname === 'localhost' && !redirectUri.startsWith('https:')) {
      redirectUri = redirectUri.replace('http:', 'https:');
      console.log('🔒 [UI] Converted localhost to HTTPS for Schwab requirement');
    }

    console.log('🌐 [UI] Generated redirect URI:', redirectUri);
    oauthMutation.mutate(redirectUri);
  };

  const handleDisconnect = () => {
    console.log('🗑️ [UI] User clicked Disconnect button');
    if (
      window.confirm(
        'Are you sure you want to disconnect your Schwab account? This will remove all stored credentials.',
      )
    ) {
      console.log('✅ [UI] User confirmed disconnect action');
      revokeMutation.mutate();
    } else {
      console.log('❌ [UI] User cancelled disconnect action');
    }
  };

  const handlePricesSyncHeld = async () => {
    console.log('🔄 [UI] ===== MANUAL HELD SECURITIES PRICE SYNC START =====');
    console.log('🔄 [UI] Timestamp:', new Date().toISOString());

    try {
      console.log('🔍 [UI] Fetching held position tickers for manual sync...');
      const heldTickers = await getHeldPositionTickersServerFn();
      console.log('🔍 [UI] Manual sync - held position tickers result:', {
        count: heldTickers.length,
        tickers: heldTickers,
        timestamp: new Date().toISOString(),
      });

      if (heldTickers.length === 0) {
        console.warn('⚠️ [UI] No held positions found, skipping price sync');
        return;
      }

      console.log('💰 [UI] Starting manual price sync for held positions:', heldTickers);
      const mutationResult = syncPricesMutation.mutate(heldTickers);
      console.log('💰 [UI] Manual price sync mutation initiated');

      console.log('✅ [UI] ===== MANUAL HELD SECURITIES PRICE SYNC COMPLETE =====');
      return mutationResult;
    } catch (error) {
      console.error('❌ [UI] ===== MANUAL HELD SECURITIES PRICE SYNC FAILED =====');
      console.error('❌ [UI] Error details:', {
        error: error,
        message: error instanceof Error ? error.message : 'Unknown error',
        timestamp: new Date().toISOString(),
      });
      throw error;
    }
  };

  const handlePricesSyncAll = () => {
    try {
      console.log('💰 [UI] Starting price sync for ALL securities in database');
      // Passing undefined symbols triggers a full sync of all securities
      syncPricesMutation.mutate(undefined);
    } catch (error) {
      console.error('❌ [UI] Failed to start full price sync:', error);
    }
  };

  const handlePricesSyncSleeveTargets = async () => {
    console.log('🎯 [UI] ===== MANUAL SLEEVE TARGET PRICE SYNC START =====');
    console.log('🎯 [UI] Timestamp:', new Date().toISOString());

    try {
      const sleeveTickers = await getSleeveTargetTickersServerFn();
      console.log('🎯 [UI] Sleeve target tickers:', {
        count: sleeveTickers.length,
        tickers: sleeveTickers,
      });

      if (sleeveTickers.length === 0) {
        console.warn('⚠️ [UI] No sleeve target securities found, skipping price sync');
        return;
      }

      syncPricesMutation.mutate(sleeveTickers);
      console.log('🎯 [UI] Manual sleeve target price sync mutation initiated');
    } catch (error) {
      console.error('❌ [UI] Manual sleeve target price sync failed:', error);
      throw error;
    }
  };

  const handlePricesSyncHeldAndSleeves = async () => {
    console.log('🤝 [UI] ===== MANUAL HELD & SLEEVE PRICE SYNC START =====');
    console.log('🤝 [UI] Timestamp:', new Date().toISOString());

    try {
      const combinedTickers = await getHeldAndSleeveTickersServerFn();
      console.log('🤝 [UI] Combined held & sleeve tickers:', {
        count: combinedTickers.length,
        tickers: combinedTickers,
      });

      if (combinedTickers.length === 0) {
        console.warn('⚠️ [UI] No held or sleeve securities found, skipping price sync');
        return;
      }

      syncPricesMutation.mutate(combinedTickers);
      console.log('🤝 [UI] Manual held & sleeve price sync mutation initiated');
    } catch (error) {
      console.error('❌ [UI] Manual held & sleeve price sync failed:', error);
      throw error;
    }
  };

  const handleSync = (type: string) => {
    console.log('🔄 [UI] User requested sync for type:', type);
    switch (type) {
      case 'accounts':
        console.log('🏦 [UI] Triggering accounts sync mutation');
        syncAccountsMutation.mutate();
        break;
      case 'holdings':
        console.log('📊 [UI] Triggering holdings sync mutation');
        syncHoldingsMutation.mutate(undefined);
        break;
      case 'prices': {
        console.log('💰 [UI] Opening prices menu');
        setPricesMenuOpen(true);
        break;
      }
      default:
        console.warn('⚠️ [UI] Unknown sync type requested:', type);
    }
  };

  const isConnected = credentialsStatus?.hasCredentials || false;
  const isSyncing =
    syncAccountsMutation.isPending ||
    syncHoldingsMutation.isPending ||
    syncPricesMutation.isPending ||
    syncAllMutation.isPending ||
    importEquitiesMutation.isPending ||
    yahooSyncMutation.isPending ||
    isImportingEquities ||
    isSyncingYahoo;

  return (
    <Card>
      <CardHeader>
        <div className="flex items-start justify-between gap-4">
          <div>
            <CardTitle className="flex items-center gap-2">
              <Landmark className="h-5 w-5" />
              Schwab
            </CardTitle>
            <CardDescription>
              Connect your Charles Schwab account to automatically import accounts, holdings, and
              prices.
            </CardDescription>
          </div>

          <div className="min-w-[120px] flex items-center justify-end">
            {statusLoading ? (
              <Loader2 className="h-4 w-4 animate-spin text-muted-foreground" />
            ) : isConnected ? (
              <div className="relative inline-flex items-center">
                <span className="px-3 pr-7 py-1 rounded-full text-xs font-semibold bg-green-100 text-green-800 border border-green-200">
                  Connected
                </span>
                <button
                  type="button"
                  aria-label="Disconnect Schwab"
                  onClick={handleDisconnect}
                  disabled={revokeMutation.isPending}
                  className="absolute right-0.5 inline-flex h-5 w-5 items-center justify-center rounded-full text-green-700 hover:text-green-900 hover:bg-green-200/70 focus:outline-none disabled:opacity-50"
                >
                  {revokeMutation.isPending ? (
                    <Loader2 className="h-3.5 w-3.5 animate-spin" />
                  ) : (
                    <X className="h-3.5 w-3.5" />
                  )}
                </button>
              </div>
            ) : (
              <Button onClick={handleConnect} disabled={isConnecting || oauthMutation.isPending}>
                {isConnecting || oauthMutation.isPending ? (
                  <>
                    <Loader2 className="h-4 w-4 animate-spin mr-2" />
                    Connecting...
                  </>
                ) : (
                  'Connect'
                )}
              </Button>
            )}
          </div>
        </div>
      </CardHeader>
      <CardContent className="space-y-4">
        {isConnected && (
          <div className="space-y-3">
            <div className="grid grid-cols-1 md:grid-cols-5 gap-3">
              <Button
                variant="outline"
                onClick={() => syncAllMutation.mutate()}
                disabled={isSyncing}
                className="w-full"
              >
                {syncAllMutation.isPending ? (
                  <Loader2 className="h-4 w-4 animate-spin mr-2" />
                ) : (
                  <RefreshCw className="h-4 w-4 mr-2" />
                )}
                All
              </Button>
              <Button
                variant="outline"
                onClick={() => handleSync('accounts')}
                disabled={isSyncing}
                className="w-full"
              >
                {syncAccountsMutation.isPending ? (
                  <Loader2 className="h-4 w-4 animate-spin mr-2" />
                ) : (
                  ''
                )}
                Accounts
              </Button>

              <Button
                variant="outline"
                onClick={() => handleSync('holdings')}
                disabled={isSyncing}
                className="w-full"
              >
                {syncHoldingsMutation.isPending ? (
                  <Loader2 className="h-4 w-4 animate-spin mr-2" />
                ) : (
                  ''
                )}
                Holdings
              </Button>

              <Button
                variant="outline"
                onClick={() => syncTransactionsMutation.mutate()}
                disabled={isSyncing}
                className="w-full"
              >
                {syncTransactionsMutation.isPending ? (
                  <Loader2 className="h-4 w-4 animate-spin mr-2" />
                ) : (
                  ''
                )}
                Transactions
              </Button>

              <Popover open={pricesMenuOpen} onOpenChange={setPricesMenuOpen}>
                <PopoverTrigger asChild>
                  <Button
                    variant="outline"
                    onClick={() => handleSync('prices')}
                    disabled={isSyncing}
                    aria-haspopup="menu"
                    aria-expanded={pricesMenuOpen}
                    className="w-full justify-between"
                  >
                    {syncPricesMutation.isPending ? (
                      <Loader2 className="h-4 w-4 animate-spin mr-2" />
                    ) : (
                      ''
                    )}
                    <span>Securities</span>
                    <ChevronDown className="h-4 w-4 ml-2 opacity-70" />
                  </Button>
                </PopoverTrigger>
                <PopoverContent align="start" className="w-56 p-2">
                  <div className="flex flex-col gap-1">
                    <Button
                      variant="ghost"
                      className="justify-start"
                      disabled={isSyncing}
                      onClick={() => {
                        setPricesMenuOpen(false);
                        handlePricesSyncAll();
                      }}
                    >
                      All
                    </Button>
                    <Button
                      variant="ghost"
                      className="justify-start"
                      disabled={isSyncing}
                      onClick={() => {
                        setPricesMenuOpen(false);
                        handlePricesSyncHeld();
                      }}
                    >
                      Held
                    </Button>
                    <Button
                      variant="ghost"
                      className="justify-start"
                      disabled={isSyncing}
                      onClick={() => {
                        setPricesMenuOpen(false);
                        handlePricesSyncHeldAndSleeves();
                      }}
                    >
                      Held & Target
                    </Button>
                    <Button
                      variant="ghost"
                      className="justify-start"
                      disabled={isSyncing}
                      onClick={() => {
                        setPricesMenuOpen(false);
                        handlePricesSyncSleeveTargets();
                      }}
                    >
                      Target
                    </Button>
                  </div>
                </PopoverContent>
              </Popover>
            </div>
          </div>
        )}

        {/* Import Results */}
        {importResult && (
          <div
            className={`relative w-full rounded-lg border p-4 mt-4 ${
              importResult.success ? 'border-green-200 bg-green-50' : 'border-red-200 bg-red-50'
            }`}
          >
            <div className="flex items-start gap-3">
              {importResult.success ? (
                <CheckCircle className="h-5 w-5 text-green-600 mt-0.5 flex-shrink-0" />
              ) : (
                <AlertCircle className="h-5 w-5 text-red-600 mt-0.5 flex-shrink-0" />
              )}
              <div className="flex-1">
                <div>
                  <div className="font-medium mb-2">
                    {importResult.success ? 'Equities Import Completed!' : 'Equities Import Failed'}
                  </div>
                  <div className="space-y-1 text-sm">
                    <div>Total securities parsed: {importResult.totalParsed.toLocaleString()}</div>
                    <div>Securities processed: {importResult.totalProcessed.toLocaleString()}</div>
                    <div className="text-green-700">
                      Imported: {importResult.imported.toLocaleString()}
                    </div>
                    <div className="text-blue-700">
                      Already exist: {importResult.skipped.toLocaleString()}
                    </div>
                    {importResult.errors.length > 0 && (
                      <div className="text-red-700">
                        Errors: {importResult.errors.length}
                        {importResult.errors.length > 0 && (
                          <details className="mt-1">
                            <summary className="cursor-pointer text-xs">Show errors</summary>
                            <ul className="mt-1 space-y-1 max-h-32 overflow-y-auto">
                              {importResult.errors.map((error) => (
                                <li key={error} className="text-xs text-red-600">
                                  {error}
                                </li>
                              ))}
                            </ul>
                          </details>
                        )}
                      </div>
                    )}
                  </div>
                </div>
              </div>
            </div>
          </div>
        )}

        {/* Schwab Price Sync Result */}
        {schwabSyncResult && (
          <div
            className={`relative w-full rounded-lg border p-4 mt-4 ${
              schwabSyncResult.success ? 'border-blue-200 bg-blue-50' : 'border-red-200 bg-red-50'
            }`}
          >
            <div className="flex items-start gap-3">
              {schwabSyncResult.success ? (
                <CheckCircle className="h-5 w-5 text-blue-600 mt-0.5 flex-shrink-0" />
              ) : (
                <AlertCircle className="h-5 w-5 text-red-600 mt-0.5 flex-shrink-0" />
              )}
              <div className="flex-1">
                <div>
                  <div className="font-medium mb-2">
                    {schwabSyncResult.success
                      ? 'Schwab Price Sync Completed!'
                      : 'Schwab Price Sync Failed'}
                  </div>
                  <div className="space-y-1 text-sm">
                    <div>
                      Securities updated: {schwabSyncResult.recordsProcessed.toLocaleString()}
                    </div>
                    {schwabSyncResult.errorMessage && (
                      <div className="text-red-700">Error: {schwabSyncResult.errorMessage}</div>
                    )}
                  </div>
                </div>
              </div>
            </div>
          </div>
        )}

        {/* Yahoo Finance Sync Result */}
        {yahooSyncResult && (
          <div
            className={`relative w-full rounded-lg border p-4 mt-4 ${
              yahooSyncResult.success
                ? 'border-orange-200 bg-orange-50'
                : 'border-red-200 bg-red-50'
            }`}
          >
            <div className="flex items-start gap-3">
              {yahooSyncResult.success ? (
                <CheckCircle className="h-5 w-5 text-orange-600 mt-0.5 flex-shrink-0" />
              ) : (
                <AlertCircle className="h-5 w-5 text-red-600 mt-0.5 flex-shrink-0" />
              )}
              <div className="flex-1">
                <div>
                  <div className="font-medium mb-2">
                    {yahooSyncResult.success
                      ? 'Yahoo Finance Sync Completed!'
                      : 'Yahoo Finance Sync Failed'}
                  </div>
                  <div className="space-y-1 text-sm">
                    <div>
                      Securities updated: {yahooSyncResult.recordsProcessed.toLocaleString()}
                    </div>
                    {yahooSyncResult.errorMessage && (
                      <div className="text-red-700">Error: {yahooSyncResult.errorMessage}</div>
                    )}
                  </div>
                </div>
              </div>
            </div>
          </div>
        )}

        {/* Loading indicator for automatic import */}
        {(importEquitiesMutation.isPending || isImportingEquities || isSyncingYahoo) && (
          <div className="flex items-center gap-2 text-sm text-gray-600 mt-4">
            <Loader2 className="h-4 w-4 animate-spin" />
            {isSyncingYahoo
              ? 'Updating fundamentals for held and sleeve securities via Yahoo Finance...'
              : isImportingEquities
                ? 'Updating prices for newly imported securities via Schwab...'
                : 'Importing equities securities from NASDAQ...'}
          </div>
        )}
      </CardContent>
    </Card>
  );
}<|MERGE_RESOLUTION|>--- conflicted
+++ resolved
@@ -10,10 +10,7 @@
   X,
 } from 'lucide-react';
 import { useEffect, useState } from 'react';
-<<<<<<< HEAD
-=======
 import { importNasdaqSecuritiesServerFn } from '../lib/import.server';
->>>>>>> 72539d3a
 import type { YahooSyncResult } from '../lib/schemas';
 import {
   getHeldAndSleeveTickersServerFn,
